@import url("../../../../../node_modules/bootstrap/less/bootstrap.less");
@import url("fonts.less");
@import url("datepicker.less");
@import url("github.less");
@import url("selectize.less");
@import url("pygments.less");
@import url("simple-slider.less");
@import url("typeahead.less");
@import url(http://fonts.googleapis.com/css?family=Lato:300,400,700,400italic);;

@baseFontSize: 13px;
@grayDark: #343C45;
@gray: #4f5760;
@navbarInverseLinkBackgroundActive: #333;
@orange: #fb4226;
@black: #111;
@white: #fff;
@sentry-orange: #fb4226;
@blue: #1791F8;
@green: #07CC6D;
@yellow: #f5db00;
@red: #EE3D39;

@linkColor: @blue;

@linkColorHover: darken(@blue, 15%);

@iconSpritePath:          "../bootstrap/img/glyphicons-halflings.png";
@iconWhiteSpritePath:     "../bootstrap/img/glyphicons-halflings-white.png";

@font-family-base: "Lato", "Helvetica Neue", sans-serif;
@font-family-code: Monaco, Consolas, "Courier New", monospace;

/* =============================  Angular  ============================= */

[ng\:cloak], [ng-cloak], [data-ng-cloak], [x-ng-cloak], .ng-cloak, .x-ng-cloak {
  display: none !important;
}

/* =============================  Global  ============================== */

@sidebar-width: 200px;

body {
  margin: 0;
  font-family: @font-family-base;
  font-size: 14px;
  line-height: 20px;
  color: #343C45;
  -webkit-font-smoothing: antialiased;
  .transition(.1s padding ease-in-out);
  overflow-x: hidden;
  background: #fbfbfc;
  padding-left: @sidebar-width;

  &.show-rightbar {
    background: #fbfbfc url(../images/dashboard/sidebar-bg.png) top right repeat-y;
    background-size: 220px 2px;

    #content {
      position: relative;
      padding-right: 220px;
    }

    .rightbar {
      display: block
    }
  }
}

.rightbar {
  display: none;
  position: absolute;
  width: 220px;
  right: 0px;
  top: -21px;

  .nav-stacked {
    li, li+li {
      margin: 0;
    }
    a {
      font-weight: 500;
      font-size: 15px;
      background: none;
      border-radius: 0;
      padding: 15px 20px;
      &:hover {
        background: rgba(0,0,0, .05);
      }
    }

    li.active a {
      font-weight: 600;
      background: @blue;
    }
  }
}

pre, code, kbd, sample {
  font-family: @font-family-code;
}

hr {
  border-top: 1px solid #E9EBEC;
  margin: 30px 0;
  opacity: .65;
}

th, dt, strong {
  font-weight: 600;
}

.sidebar {
  h6 {
    margin: 0 0 20px;
    color: #93989E;
    font-size: 16px;
  }

  .nav-stacked {
    margin: 0 0 15px;
  }
}

.container {
  position: relative;
  padding-left: 20px;
  padding-right: 20px;
}

#content {
  margin-bottom: 20px;

  img {
    max-width: 100%;
  }
}

// LINKS
// -----

a {
  color: @linkColor;
  text-decoration: none;
  .transition(color linear .2s);
  cursor: pointer;

  &:hover {
    color: @linkColorHover;
    text-decoration: none;
  }
}

p {
  margin: 0 0 20px;
}

h1, h2, h3, h4, h5 {
  margin: 0 0 20px;
  font-weight: 500;
  line-height: 1;
}

h1 {
  font-size: 36px;
}

h2 {
  font-size: 30px;
}

h3 {
  font-size: 26px;
}

h4 {
  font-size: 22px;
}

h5 {
  font-size: 18px;
}

ul, ol {
  margin: 0 0 20px;
}

.align-right {
  text-align: right;
}

.align-center {
  text-align: center;
}

// standardize icon size

.icon-arrow-down, .icon-arrow-right, .icon-arrow-left {
  font-size: 16px !important;
  position: relative;
  top: 3px;
}

.btn-sm {
  .icon-arrow-down, .icon-arrow-right, .icon-arrow-left {
    font-size: 14px !important;
    top: 2px;
  }
}


/* =============================  Layout  ============================== */

.app-sidebar {
  background: #343C45;
  color: #fff;
  width: @sidebar-width;
  position: fixed;
  top: 0;
  left: 0;
  bottom: 0;
  padding: 0 20px 44px;
  color: #fff;
  overflow: auto;
  .transition(.1s left ease-in-out);

  a {
    color: #fff;

    &.divider {
      padding-left: 10px;
    }
  }

  .icon-settings {
    opacity: .5;
    font-size: 14px;
    color: #ACB9C5;
  }

  h6 {
    margin: 15px 0;
    opacity: .5;
    font-size: 14px;
    font-weight: 600;
    color: #ACB9C5;

    a {
      color: #ACB9C5;
    }

    .icon-settings {
      opacity: 1;
    }
  }

  ul {
    margin-bottom: 15px;
  }

  li.active {
    position: relative;
    &:before {
      width: 6px;
      height: 6px;
      background: @blue;
      border-radius: 6px;
      content: "";
      display: block;
      position: absolute;
      left: -13px;
      top: 6px;
    }
  }

  .icon {
    opacity: .5;
    margin-right: 10px;
    position: relative;
    top: 1px;
    color: #ACB9C5;
  }

  .team-filter {
    .form-control {
      border: none;
      box-shadow: 0;
      padding: 4px 10px;
      background: #fff;
    }
  }

  h6, .truncate li strong a, .username {
    display: block;
    overflow: hidden;
    white-space: nowrap;
    text-overflow: ellipsis;
  }
}

.org-selector {
  border-bottom: 1px solid rgba(36, 39, 43, .8);
  padding: 0;
  margin: 0 -20px 5px;
  height: 66px;
  position: relative;

  .active-org {
    font-size: 18px;
    font-weight: 600;
    line-height: 1;
    padding: 23px 20px;
    display: block;
    position: relative;
  }

  .dropdown-toggle {
    position: absolute;
    top: 0;
    right: 0;
    padding: 22px 20px 20px 5px;
    z-index: 10;
  }

  .dropdown-menu {
    background: #fff;
    border-radius: 0;
    top: 66px;
    width: @sidebar-width;
    margin: 0;
    padding: 0;

    &:after {
      width: 0;
      height: 0;
      border-left: 10px solid transparent;
      border-right: 10px solid transparent;
      border-bottom: 10px solid #fff;
      content: "";
      display: block;
      position: absolute;
      top: -10px;
      right: 18px;
    }
  }

  .orgs {
    line-height: 1;
    .list-unstyled();
    margin-bottom: 0;

    li {
      a {
        display: block;
        padding: 20px;
        font-size: 18px;
        box-shadow: inset -1px 0 0 rgba(0,0,0, .12);

        &:hover {
          background: @blue;
          color: #fff;
        }
      }
    }
  }
}

header {
  background: #fff;
  color: @gray;
  padding: 0 0 0;
  margin: 0 0 20px;
  border-bottom: 1px solid #E6E7E9;
  position: relative;
  height: 66px;
  padding: 23px 0 0;
  line-height: 1;

  .breadcrumb {
    background: none;
    padding: 0;
    margin-bottom: 0;
    font-size: 18px;

    li {
      float: left;
      position: relative;

      &:first-child {
        font-weight: 500;
      }

      &+li {
        padding-left: 23px;

        &:before {
          position: absolute;
          left: 9px;
          padding: 0;
        }
      }

      &.truncate {
        max-width: 250px;
        overflow: hidden;
        text-overflow: ellipsis;
        white-space: nowrap;
      }
    }

    .icon-settings {
      font-size: 15px;
      color: rgba(79, 87, 96, 0.30);
      margin-left: 2px;
      position: relative;
      top: 1px;
    }

    em {
      color: #B5B9BD;
      font-style: normal;
    }
  }

  a {
    color: @gray;
    &:hover, &:active, &:focus {
      color: darken(@gray, 10);
      text-decoration: none;
    }
  }

  h1 {
    font-size: 18px;
    font-weight: 600;
    line-height: 1.5;
    margin: 0;
  }

  .icon-sentry-logo-full {
    font-size: 24px;
  }

  .user-avatar {
    width: 22px;
    border-radius: 3px;
    position: relative;
    top: -2px;
  }

  [class^="icon-"], [class*=" icon-"] {
    position: relative;
    top: 0px;
  }

  .user-nav {
    top: -5px;

    .dropdown-toggle {
      img {
        .square(30px);
        border-radius: 2px;
      }

      .icon-arrow-down {
        top: 4px;
      }
    }
    .dropdown-menu {
      color: #fff;
      background: @grayDark;
      left: auto;
      right: -20px;
      top: 44px;
      border-radius: 2px;
      width: 240px;
      margin: 0;
      // border: 1px solid darken(@grayDark, 10);
      border: none;
      box-shadow: none;
      padding: 0;

      &:after {
        width: 0;
        height: 0;
        border-left: 12px solid transparent;
        border-right: 12px solid transparent;
        border-bottom: 12px solid @grayDark;
        content: "";
        display: block;
        position: absolute;
        top: -10px;
        right: 15px;
      }

      ul {
        .list-unstyled();
        margin: 0;
      }

      .user-global {
        text-align: center;
        padding: 20px 0;

        li {
          display: inline-block;
          margin-right: 10px;

          &:last-child {
            margin: 0;
          }
        }

        .icon {
          opacity: .5;
          margin-right: 5px;
        }
        .icon-book, .icon-comments {
          top: 2px;
        }
        .icon-settings {
          top: 1px;
        }
      }

      .user-account {
        li {
          a {
            padding: 15px 20px;
            border-top: 1px solid rgba(0,0,0, .25);
            display: block;
            &:hover {
              background: @blue;
              color: #fff;
              border-top-color: transparent;
            }
          }
        }
      }

      a {
        color: #B5B9BD;

        &:hover {
          color: #fff;
          background: none;
        }
      }
    }
  }

  .new-dropdown {
    &.open {
      .icon-new {
        &:before, &:after {
          background: @blue;
        }
      }
    }
    .dropdown-menu {
      left: auto;
      right: 0;
      text-align: left;
    }
  }
}

.app .container {
  width: auto !important;
}

.sidebar-right {
  .sidebar {
    float: right;
  }
}

.nav.project-nav {
  display: none;
  margin: -10px 0 30px;
  border-radius: 3px 3px 0 0;

  .icon-settings {
    position: relative;
    top: 1px;
    margin-right: 2px;
    opacity: .45;
  }
}

.nav-tabs {
  border-bottom: 1px solid darken(#E9EBEC, 3);
  li {
    margin-bottom: -1px;

    > a {
      font-size: 14px;
      color: #4c5459;
      font-weight: 600;
      margin-right: 0;
      line-height: 1.428571429;
      border: 1px solid transparent;
      border-radius: 4px 4px 0 0;
      padding: 10px 15px;
      min-width: 100px;
      text-align: center;
      opacity: .75;
      .transition(.2s opacity);

      &:hover {
        background: transparent;
        border-color: transparent;
        opacity: 1;
      }
    }

    &.active {
      margin-top: -3px;

      a, a:hover, a:focus {
        opacity: 1;
        padding-top: 13px;
        padding-bottom: 11px;
        background: #fff;
        border: 1px solid darken(#E9EBEC, 3);
        border-bottom-color: transparent;
      }
    }
  }
}

footer {
  padding-top: 10px;
  line-height: 30px;
  text-align: center;
  color: #B5B9BD;
  font-weight: 500;

  a {
    color: #B5B9BD;
    &:hover {
      color: darken(#B5B9BD, 10);
    }
  }

  .icon-sentry-logo {
    color: #D1D3D6;
    font-size: 28px;
  }
}

/* =============================  Modules  ============================== */

.settings-modal {
  display: none;
  position: fixed;
  top: 0;
  left: 0;
  right: 0;
  bottom: 0;
  background: rgba(0,0,0, .65);
  z-index: 10000;
  overflow: auto;

  .container {
    max-width: 760px;
  }

  .settings-modal-wrap {
    margin-top: 80px;
    margin-bottom: 30px;
    border-radius: 5px;
    background: #fff;
    z-index: 10000;
  }

  .settings-modal-header {
    background: #f7f7f7;
    padding: 15px 20px;
    border-radius: 5px 5px 0 0;

    h3 {
      margin: 0;
    }
  }

  .settings-modal-body {
    padding: 20px;
  }

  .settings-modal-footer {
    border-top: 1px solid #E9EBEC;
    padding: 15px 20px;
    text-align: right;
  }
}

.generic-list {

}

.badge {
  margin-top: 2px;
  font-weight: 600;
  padding: 2px 4px;
  font-size: 11px;
  display: none;

  &.badge-error {
    background: @red;
  }
}

.form-control {
  box-shadow: inset 0 1px 1px rgba(70, 82, 98, 0.05);
  height: auto;
  border: 1px solid #e1e4e5;
  padding: 8px 12px 7px;
  position: relative;

  &:focus {
    box-shadow: none;
    border-color: @blue;
  }

  object {
    position: absolute;
    top: 10px;
    right: 9px;
  }
}

.btn {
  border: 1px solid transparent;
  border-radius: 2px;
  font-weight: 500;
  padding: 8px 16px;

  .transition(all .1s);

  &:active {
    box-shadow: none;
  }
  &.disabled {
    color: #CED3D6;
    border-color: #E3E5E6;
  }
  &.btn-default, .btn-primary, .btn-danger {
    &:active {
      position: relative;
      top: 2px;
    }
  }
}

.btn-lg {
  font-size: 16px;
  padding: 10px 20px;
}

.btn-default {
  color: #34343f;
  background-color: #fff;
  border-color: #E1E2E3;
  box-shadow: 0 1px 0 rgba(52, 60, 69, 0.03);
  &:hover, &:focus, &:active {
    color: #34343f;
    background-color: #f1f2f3;
    border-color: #cacccc;
  }
}

.btn-primary {
  color: #ffffff;
  background-color: @blue;
  border-color: darken(@blue, 15);
  box-shadow: 0 1px 0 rgba(70, 82, 98, 0.16);

  &:hover, &:focus, &:active {
    background-color: darken(@blue, 4);
    border-color: darken(@blue, 30);
  }
}

.btn-danger {
  background: @red;
  border-color: darken(@red, 15);
  box-shadow: 0 1px 0 rgba(70, 82, 98, 0.16);

  &:hover, &:focus, &:active {
    background-color: darken(@red, 5);
    border-color: darken(@red, 30);
  }
}

.btn-group .btn + .btn {
  margin-left: -1px;
}

// Disabled buttons

.btn-primary.disabled, .btn-primary[disabled], fieldset[disabled] .btn-primary, .btn-primary.disabled:hover, .btn-primary[disabled]:hover, fieldset[disabled] .btn-primary:hover, .btn-primary.disabled:focus, .btn-primary[disabled]:focus, fieldset[disabled] .btn-primary:focus, .btn-primary.disabled:active, .btn-primary[disabled]:active, fieldset[disabled] .btn-primary:active, .btn-primary.disabled.active, .btn-primary[disabled].active, fieldset[disabled] .btn-primary.active, .btn-danger.disabled, .btn-danger[disabled], fieldset[disabled] .btn-danger, .btn-danger.disabled:hover, .btn-danger[disabled]:hover, fieldset[disabled] .btn-danger:hover, .btn-danger.disabled:focus, .btn-danger[disabled]:focus, fieldset[disabled] .btn-danger:focus, .btn-danger.disabled:active, .btn-danger[disabled]:active, fieldset[disabled] .btn-danger:active, .btn-danger.disabled.active, .btn-danger[disabled].active, fieldset[disabled] .btn-danger.active {
  color: lighten(@gray, 50);
  border-color: lighten(@gray, 58);
  background: #fff;
  opacity: 1;
  text-shadow: none;
}

.form-group {
  margin-bottom: 20px;
}

.nav {
  li {
    a {
      color: #4c5459;
    }
  }
}

.nav-stacked li  {
  margin-bottom: 6px;

  > a {
    background: lighten(#f1f2f3, 2);
    font-weight: 600;
    padding: 8px 14px;
    border-radius: 4px;

    &:hover {
      background: #f1f2f3;
    }
  }

  &.active {
    a, a:hover {
      color: #fff;
      background: @blue;
    }
  }
}

.tag-widget {
  h6 {
    font-size: 14px;
    margin: 20px 0 9px;
  }
}

.btn-group-justified {
  .btn {
    height: 44px;
    background: #fff;
    color: #808088;
    border-color: #e1e4e5;

    &:hover {
      color: @gray;
    }
  }
  .btn-middle {
    border-left: 0;
    border-right: 0;
    position: relative;
    &:before, &:after {
      display: block;
      content: "";
      position: absolute;
      top: -1px;
      bottom: -1px;
      width: 1px;
      background: transparent;
    }
    &:after {
      left: -1px;
    }
    &:before {
      right: -1px;
    }

    &.active {
      &:after, &:before {
        background: darken(@blue, 20);
      }
    }
  }
  .btn.active {
    color: #fff;
    box-shadow: none;
    background: @blue;
    border-color: darken(@blue, 15);
  }
}

.primary-filters {
  padding-right: 0;
}

.filter-nav {
  margin-top: -5px;
  margin-bottom: 15px;
}

// Search

.search {

  form {
    display: block;
    position: relative;
  }
  .icon-search {
    color: #8E8E97;
    position: absolute;
    top: 15px;
    left: 15px;
  }
  .search-input {
    padding: 8px 20px 7px 40px;
    box-shadow: inset 0 1px 0 rgba(70, 82, 98, 0.03);
    border: 1px solid #e1e4e5;
    font-size: 15px;
    background: #fff;
    height: 44px;
    border-radius: 2px;

    &:focus {
      border-radius: 2px 2px 0 0;
      border-bottom-color: transparent
    }
  }
  .search-toggle {
    color: #8E8E97;
    position: absolute;
    right: 2px;
    top: -1px;
    padding: 10px;
  }
}

.search-dropdown {
  box-shadow: 0 0 0 1px rgba(70, 82, 98, .15), 0 1px 3px rgba(70, 82, 98, .2);
  border-radius: 0 0 4px 4px;
  position: absolute;
  top: 44px;
  right: 1px;
  left: 1px;
  background: #fff;
  z-index: 100;
  overflow: hidden;

  .form-group {
    padding: 10px 0;
    border-top: 1px solid #E9EBEC;
    margin: 0;

    &:first-child {
      border-top: 0;
    }
  }
}

.search-autocomplete-list {
  .list-unstyled();
  margin-bottom: 0;

  li {
    position: relative;
    border-top: 1px solid #E9EBEC;
    padding: 12px 14px 12px 40px;
    cursor: pointer;

    .icon {
        position: absolute;
        left: 9px;
        top: 7px;
        color: rgba(70, 82, 98, .18);
        font-size: 16px;
        width: 24px;
        line-height: 24px;
        text-align: center;

        &.icon-toggle {
          font-size: 14px;
        }
        &.icon-tag {
          top: 8px;
        }
    }

    h4 {
      margin: 0;
      font-size: 14px;
      span {
        font-weight: normal;
      }
    }

    p {
      margin: 2px 0 0;
      font-size: 13px;
      color: #AAB2B7;
    }

    &:first-child {
      border: 0;
    }

    &:hover, .active {
      background: #f3f8fb;
      border-color: #e5ecf0;

      .icon {
        color: rgba(70, 82, 98, .24);
      }

      & + li {
        border-color: #e5ecf0;
      }
    }
  }
}

.chart {
  position: relative;
  min-height: 150px;
  max-height: 200px;

  > .title {
    font-size: 2em;
    text-transform: uppercase;
    position: absolute;
    left: 1px;
    top: 1px;
    color: #dfe3e9;
    .opacity(70);
    background: #fff;
    padding: 5px 8px;
    line-height: 100%;
  }

  > .legend {
    position: absolute;
    left: 0;
    top: 0;
    width: 40px;
    padding-left: 10px;
    height: 100%;
    text-align: left;
    color: @linkColor;
  }
}

ul.tag-list {
  list-style: none;
  padding-left: 0;
  margin-bottom: 15px;

  li {
    margin-bottom: 5px;
    position: relative;

    .progressbar {
      padding: 5px 0;
    }

    &:nth-child(even) {
      background: #f9f9f9;
    }

    span {
      position: absolute;
      right: 10px;
    }
  }
}

a.icon-share {
  margin-top: 1px;
  .opacity(30);
  zoom: 0.8;
  &:hover {
    .opacity(100);
  }
}
.progressbar {
  position: relative;
  min-height: 1.5em;
  line-height: 1.5em;

  > a,
  > div {
    top: 0px;
    left: 0px;
    right: 0px;
    bottom: 0px;
    max-width: 100%;
    position: absolute;
  }

  > div {
    border-radius: 3px;
  }

  > a {
    left: 0;
    position: relative;
    z-index: 1;
    padding-right: 60px;
    display: block;
    white-space: nowrap;
    overflow: hidden;
    text-overflow: ellipsis;

    span {
      position: absolute;
      right: 0px;
    }
  }

  > div {
    background-color: lighten(#f1f2f3, 2);
    text-indent: -100000em;
    z-index: 0;
  }
}

.sparkline {
  position: relative;

  > a {
    position: relative;
    float: left;
    height: 18px;
    display: block;

    &:hover {
      > span {
        background: @linkColor;
        border-color: @linkColor;
      }
    }

    > span {
      display: block;
      position: absolute;
      bottom: 0;
      left: 0;
      right: 1px;
      background: #B5B9BD;
      min-width: 1px;
      height: 0;
      overflow: hidden;
      text-indent: -9999px;
      text-align: left;
      min-height: 2px;
      max-width: 3px;
      border-radius: 1px;
    }
  }
}

// Affix styles

.group-header-container {
  margin-bottom: -45px;
  > .container {
    padding-right: 0;
    padding-left: 0;
  }

  &.affix {
    top: 0;
    z-index: 1000;
    left: @sidebar-width;
    right: 0;
    box-shadow: 0 1px 0 rgba(0,0,0, .1), 0 1px 2px rgba(0,0,0, .06);
    background: #f9f9f9;
    padding-left: 30px;
    padding-right: 30px;

    .group-header {
      margin-bottom: 0;
    }

    .container {
      left: 0;
      padding-left: 30px;
      padding-right: 30px;
    }

    .stream-actions-left, .stream-actions-users {
      border-radius: 0;
    }
  }
}

.group-header {
  display: table;
  width: 100%;
}

.stream-pagination {
  margin: 20px 0;

  .icon-arrow-right, .icon-arrow-left {
    font-size: 20px !important;
  }
}
.btn {

  .icon-bookmark {
    position: relative;
    top: 2px;
    margin-right: -1px;
    margin-left: -1px;
  }

  .icon-ellipsis {
    position: relative;
    top: 2px;
  }

  .icon-checkmark, .icon-trash, .icon-pause {
    position: relative;
    top: 1px;
    margin-right: -1px;
  }

  .icon-play {
    font-size: 14px;
    position: relative;
    top: 2px;
    left: -2px;
    width: 0;
    margin-right: -6px;
  }

}

.stream-actions {
  background: #fff;
  border-top: 1px solid rgba(52, 60, 69, .08);
  box-shadow: 0 1px 0 rgba(52, 60, 69, .08);
  margin-left: -20px;
  margin-right: -20px;

  .btn-group > .btn {
    color: inherit;
  }

  .btn-default {
    border-color: rgba(70, 82, 98, .18);
  }

  .checkbox {
    position: absolute;
    left: 40px;
    top: 8px;
  }

  .btn-group {
    margin-right: 5px;

    .btn-group {
      margin-right: 0
    }
  }

  .dropdown-toggle {
    box-shadow: none !important;
  }

  .dropdown-menu {
    left: 11px;
  }

  .stream-actions-left {
    position: relative;
    padding: 10px 0 10px 47px;

    .checkbox {
      position: absolute;
    }
  }

  .stream-actions-graph {
    font-size: 13px;
    padding-top: 17px;
  }

  .stream-actions-occurrences,
  .stream-actions-users {
    padding-top: 18px;
  }

  .realtime-paused {
    .btn-danger();
  }

  > .btn {
    color: inherit;
    background: rgba(255,255,255, .85);
    &.dropdown-toggle {
      background: none;
    }
  }

  .toggle-graph {
    .list-unstyled();
    margin-top: 2px;
    margin-bottom: 0;
    font-size: 11px;
    float: right;

    li {
      float: left;
      margin-right: 10px;

      &:last-child {
        margin-right: 0;
      }

      a {
        color: #454C50;
        padding: 3px 4px 2px;
        border-radius: 3px;
        .transition(background .2s linear);
      }
      &.active a {
        background: rgba(70,82, 98, .45);
        opacity: 1;
        font-weight: 500;
        color: #fff;
      }
    }
  }
}

.group-detail {
  position: relative;
  padding-bottom: 28px;
  margin-bottom: 30px;
  border-bottom: 1px solid #E9EBEC;
  margin-top: -5px;
  h3 {
    font-size: 24px;
    margin: 0;
    text-overflow: ellipsis;
    white-space: nowrap;
    overflow: hidden;
    line-height: 1.4;
  }

  .stats {
    color: #949ea4;
  }

  .count {
    color: #454C50;
    font-size: 22px;
    font-weight: 500;
    display: block;
    line-height: 1.4;
  }

  .is-assigned {
    clear: both;
    text-align: right;
    padding-top: 1px;
  }

  .assigned-to {
    text-align: right;
    position: relative;
    top: -1px;

    .btn-group {
      margin-top: -3px;
      float: right;
    }

  }

  .meta {
    margin: 0 0 15px;
    color: #949ea4;
  }

  .group-actions {

    .group-resolve.active {
      background: @green;
      color: #fff;
      border-color: darken(@green, 10);
      text-shadow: 0 1px 0 rgba(0,0,0, .15);
    }

    .group-bookmark.active {
      background: @yellow;
      color: #fff;
      border-color: darken(@yellow, 10);
      text-shadow: 0 1px 0 rgba(0,0,0, .15);

    }

    .group-remove:hover {
      color: #fff;
      background: @red;
      border-color: darken(@red, 14);
    }


    .clearfix;

    .id-label {
      background: #fff;
      max-width: 200px;
      white-space: nowrap;
      overflow: hidden;
      text-overflow: ellipsis;
    }
  }
}

.stream-empty {
  margin-top: 40px;
  border: 1px solid darken(#f1f2f3, 2);
  padding: 50px 80px 30px;
  border-radius: 3px;

  .container {
    max-width: 100%;
  }

}

.seen-by {
  float: right;
  ul {
    .list-unstyled;
    li:first-child {
      padding-right: 5px;
      padding-top: 2px;
      color: lighten(@gray, 20);
      line-height: 32px;
    }
    li {
      float: left;
      margin-left: 5px;

      img {
        border-radius: 3px;
        width: 30px;
        height: 30px;
      }
    }
  }
}

.group-list {
  background: #fff;
  margin-top: 45px;
  margin-left: -20px;
  margin-right: -20px;
}

.group-list, .events {
  .list-unstyled;

  .group {
    z-index: 1;
    position: relative;
    border-bottom: 1px solid rgba(52, 60, 69, .08);
    margin: 0;

    .icon-bookmark {
      display: none;
      font-size: 95%;
      position: relative;
      top: 2px;
      color: #D4DBDF;
      width: auto;
      padding-right: 3px;
      overflow: hidden;
      .transition(all .2s ease-in-out);
    }
    &.isBookmarked {
      .icon-bookmark {
        display: inline-block;
      }
    }

    .event-details:after {
      position: absolute;
      content: "";
      top: -1px;
      right: 0;
      bottom: -1px;
      left: 0;
      width: 4px;
      background: lighten(@blue, 5);
      z-index: 100;
      .transition(all .2s ease-in-out);
    }

    &.hasSeen {
      .event-details:after {
        background: transparent;
      }
    }

    &.isResolved {
      h3 {
        text-decoration: line-through;
        color: #949ea4;
      }
    }

    &.ng-enter, &.new {
      .event-cell{
        opacity: 0;
      }
    }

    &:first-child {
      .event-cell{
        border-top: 0;
      }
      .event-details:after {
        top: 0;
      }
    }

    &:last-child {
      .event-cell {
        border-bottom: 1px solid #E9EBEC;
      }
      .event-details {
        border-radius: 0 0 0 4px;
      }
      .event-users {
        border-radius: 0 0 4px 0;
      }
    }
  }

  .deploy {
    background: lighten(#F8F9FA, 1.25);
    font-size: 12px;
    text-align: center;
    border-bottom: 1px solid #E9EBEC;
    padding: 5px 0;
  }

  .checkbox {
    position: absolute;
    left: 40px;
    top: 3px;
  }

  .event-details {
    padding: 15px 0 15px 47px;

    h3 {
      font-size: 15px;
      line-height: 1.2;
      letter-spacing: -0.25px;
      margin: 0 0 3px;
      a {
        color: inherit;
      }
    }

    .event-message, .event-meta {
      color: lighten(#79858C, 10);
      line-height: 1.1;
    }

    .event-message {
      text-overflow: ellipsis;
      white-space: nowrap;
      overflow: hidden;
    }

    .event-meta {
      font-size: 80%;
      margin-top: 6px;
    }

    p {
      line-height: 1.4;
      color: #79858C;
      margin-bottom: 0;
    }

    h3 a, p {
      display: block;
      max-width: 100%;
      text-overflow: ellipsis;
      white-space: nowrap;
      overflow: hidden;
    }

    .in-release {
      color: #767D81;
      display: inline-block;
      padding: 2px 4px;
      border-radius: 3px;
      font-weight: 500;
      font-size: 80%;
      margin-left: 8px;
      border: 1px solid #E1E8EC;
    }
  }

  .event-assignee {
    padding-top: 26px;
    .dropdown-menu {
      right: 0px;
      top: 32px;
    }
  }

  .event-graph {
    padding-top: 32px;
  }

  .event-users, .event-occurrences {
    padding-top: 33px;
    span {
      font-size: 18px;
      padding: 3px 4px;
      .transition(all linear .3s);

      &.ng-update {
        background: rgba(255, 252, 82, 0.75);
        opacity: 1;
        border-radius: 4px;
        color: #111;
      }
    }
  }

  &.small {
    //TODO:Chris style small version
  }

  &.similar-events {
    //TODO:Chris style similar events
  }
}

.user-selector {
  .btn {
    padding-left: 5px;
    padding-right: 5px;
    border-radius: 4px;
    width: 50px;
    box-shadow: none;
    text-align: right;
    border-color: transparent;

    .icon-user {
      width: 16px;
      height: 16px;
    }

    .icon-arrow-down {
      top: 3px;
    }
    .avatar {
      border-radius: 2px;
    }
  }

  .open .btn {
    background: #f6f7f8 !important;
    border-color: #cacccc !important;
    box-shadow: inset 0 1px 1px rgba(0,0,0, .06);
  }

  .dropdown-menu {
    left: auto;
    right: 16px;
    min-width: 180px;
    padding-top: 0;
    overflow: hidden;
    max-width: 250px;
    top: 32px;
    z-index: 100;

    .form-control {
      border: 0;
      border: 0;
      border-bottom: 1px solid #E9EBEC;
      padding-bottom: 8px;
      margin-bottom: 6px;
      border-radius: 0;
      &:focus {
        box-shadow: none;
      }
    }

    ul {
      .list-unstyled();
      max-height: 180px;
      overflow: auto;
      margin: 0;
    }

    li a {
      padding: 4px 8px;
      display: block;
      padding-left: 35px;
      position: relative;
      max-width: 100%;
      overflow: hidden;
      text-overflow: ellipsis;
      text-align: left;

      img {
        margin-right: 5px;
        position: absolute;
        left: 8px;
      }
    }
  }

  &.unassigned {
    .btn {
      border-color: transparent;
      width: 48px;
      padding-top: 5px;
      padding-bottom: 3px;
      color: #949ea4;
    }

    .icon-arrow-down {
      top: 1px;
    }

    .icon-user {
      margin-right: 3px;
      margin-top: 1px;
      position: relative;
      top: 1px;
      font-size: 16px;
    }
  }
}

.inactive .group-list > li:hover {
  .reset-filter();
  background-image: none;
  background-color: inherit;
  border-color: #f2f4f7;
}

label {
  font-weight: 500;
}

pre, code {
  span {
    display: inline-block;
  }
}

pre {
  border: 0;
  word-break: normal;
}

code {
  border: 0;
  background-color: #f1f2f3;
  color: @gray;
}

.nav-tabs {
  > li.pull-right {
    float: right;
  }
}

.clippy {
  display: inline-block;
  vertical-align: middle;
  padding: 5px 8px 3px 26px;
  line-height: 20px;
  position: relative;
  width: auto;
  overflow: hidden;
  object {
    border-radius: 3px;
    position: absolute;
    left: 8px;
    top: 7px;
    width: 12px;
    height: 12px;
  }
  &:hover {
   border-color: #bbb;
  }
}

pre.clippy {
  display: block;
}

td .clippy {
  border: 0;
}

// Code styles

&.expanded div.commands,
div.commands:hover {
  .opacity(100);
  a {
    color: @state-info-text;
  }
}

div.commands {
  position: absolute;
  right: 10px;
  top: 6px;
  font-size: 0.9em;
  .opacity(30);

  a {
    color: #666;
    text-decoration: none;
    span {
      font-size: 9px;
      margin-right: 5px;
    }
  }
}

ul.traceback {
  list-style-type: none;
  padding-left: 0;
  margin-bottom: 0;
}

.traceback > h3 {
  margin-top: 0;
  font-weight: normal;

  span {
    font-weight: 600;
  }
}

.traceback > pre {
  color: @gray-dark;
  font-size: 12px;
  padding: 0;
  background: inherit;
  margin: -20px 0 20px;
}

.traceback > .traceback {
  padding-bottom: 5px;
}
.subtraceback {
  padding-left: 15px;
  padding-right: 15px;
  position: relative;

  > h3 {
    line-height: 26px;
  }

  > h3:before {
    display: block;
    content: "";
    width: 20px;
    height: 0;
    border-bottom: 1px solid #E9EBEC;
    position: absolute;
    left: -15px;
    top: 11px;
  }
}

.frames-omitted,
.exc-omitted {
  color: #887676;
  font-size: 14px;
  font-weight: 500;
  border-left: 1px solid #E24444;
  border-right: 1px solid #E24444;
  background: #FFF0F0;
  padding: 10px 20px;
  margin-bottom: 10px;
  margin-left: -16px;
  margin-right: -16px;
}

.frame {
  overflow: hidden;
  position: relative;
  padding: 5px;
  border: 1px solid #fff;
  margin: -6px -6px 0 -6px;

  &.system-frame {
    color: #999;
  }

  p {
    font-size: 12px;
    margin-bottom: 4px;

    a.annotation {
      &.trigger-popover {
        cursor: pointer;
      }
      color: inherit;
      padding: 0 1px;
      border-bottom: 1px dotted #666;
      &:hover { text-decoration: none; }
    }
  }

  code {
    padding: 0;
    background: #fff;
    font-size: inherit;
    color: inherit;
  }

  .context {
    margin-bottom: 10px;
  }
  .tag-app {
    color: #aaa;
    font-size: 0.9em;
    margin-left: 10px;
  }

  > div > table.vars {
    margin-bottom: 5px;
    > tbody > tr > th {
      color: @gray-dark;
      text-align: right;
      padding-right: 12px !important;
    }
  }

  &.expanded {

    > p {
      color: #000;
    }

    .expandable {
      height: auto;
    }
  }

  &:last-child {
    .toggle-expand .btn {
      margin-bottom: -13px;
    }
  }
}

.expandable {
  height: 0;
  overflow: hidden;

  &.vars {
    display: none;
  }

}

.expanded {
  .expandable {
    overflow: none;
    height: auto;
  }

  table.vars {
    &.expandable {
      display: table;
    }
  }
}

ol.context {
  cursor: pointer;
  margin: 0;
  list-style-position: inside;
  border-radius: 3px;
  padding-left: 0;

  > li {
    padding-left: 20px;
    font-family: @font-family-code;
    color: #222;
    background-color: #f6f7f8;
    line-height: 22px;
    font-size: 12px;
    white-space: pre;
    white-space: pre-wrap;
    word-wrap: break-word;
  }
  > li.active {
    background-color: #f6f7f8;
    min-height: 22px;

    pre {
      color: @grayDark;
    }
  }

  > li:first-child {
      border-radius: 4px 4px 0 0;
  }

  > li:last-child {
      border-radius: 0 0 4px 4px;
  }

  li.closed {
    border-radius: 4px;
  }
}
ol.context-line {
  > li {
    > span {
      float: right;
    }
  }
}

.expanded {
  ol.context {
    > li {
      min-height: 22px;
    }
    > li.active {
      background-color: @blue;
      color: #fff;
    }
  }
}

// Generic module stuff

.box {
  background: #fff;
  border: 1px solid #e5e7e8;
  border-radius: 2px;
  margin: 0 0 20px;
  box-shadow: 0 1px 0 rgba(52, 60, 69, .03);

  .box-header {
    padding: 20px 20px 19px;
    border-bottom: 1px solid #E5E7E8;
    border-radius: 2px 2px 0 0;

    h3, h4, h5 {
      font-size: 14px;
      margin: 0;
      font-weight: 500;
    }

    .btn {
      position: relative;
      top: -2px;
      right: -6px;
    }

    .nav-pills {
      position: relative;
      right: -6px;

      a {
        padding: 2px 8px;
        font-size: 12px;
        border-radius: 4px;
      }

      .active {
        a {
          background: @blue;
        }
      }
    }

    .checkbox {
      margin-top: -4px;
    }
  }
  .box-content {
    &.with-padding {
      padding: 20px 20px 0;
    }

    .form-actions {
      padding-left: 20px;
      padding-right: 20px;
      margin-left: -20px;
      margin-right: -20px;
    }
  }
}

.module-user .avatar {
  .square(64px);

  img {
    height: 100%;
    width: 100%;
  }
}

.mini-tag-list {
  .clearfix();
  .list-unstyled();
  margin-bottom: 0;

  > li {
    float: left;
    background: #fff;
    border-radius: 3px;
    margin: 0 20px 10px 0;


    em {
      color: #aaa;
    }
  }
}

.event-toolbar {
  text-align: center;
  margin-bottom: 30px;
  margin-left: 0;

  border: 1px solid #e1e4e5;
  border-radius: 4px;

  .btn {
    padding: 14px 20px 13px;
  }

  .prev {
    margin: -1px 0 -1px -1px;
    border-radius: 4px 0 0 4px;
  }

  .next {
    margin: -1px -1px -1px 0;
    border-radius: 0 4px 4px 0;
  }

  h4 {
    font-size: 14px;
    margin: 9px 0 0;
  }
}

// Sparkline grid

.innerColumn(@columnSpan: 1) {
  width: ((@gridColumnWidth) * @columnSpan) + (@gridGutterWidth * (@columnSpan - 1)) - 10;
}

#chart { margin-bottom: 10px; overflow: hidden; }

div.pastebin textarea { padding: 10px; background: #f9f9f9; border-color: #ddd; }

.error { background: #ffc; padding: 5px; }
.specific { color:#cc3300; font-weight:bold; }

/* message details */
.server-list, .url-list, .logger-list, .level-list { list-style: none; margin-left: 0; margin-bottom: 0; }
.server-list li, .url-list li { padding-bottom: 10px; }
.url-list li a { line-height: 18px; }

dl.flat {
    margin-bottom: 1em;
}
dl.flat dt {
    float: left;
    clear: left;
    width: 70px;
    padding-bottom: 5px;
}
dl.flat dd {
    padding-bottom: 5px;
}

#full-message {
    line-height: 1.5em;

  &#full-message {
    background: none;
    padding: 0;
  }
}

table.inline tr {
    display: inline-block;
}

#popup {
    background: #fff;
    padding: 10px;
    margin: 10px;
}

small {
  font-size: 0.9em;
}

.form-actions {
  border-top: 1px solid #E9EBEC;
  background: none;
  padding: 20px 0 0;

  p {
    padding: 0;
    line-height: 15px;
  }
  .note {
    color: @gray-light;
    line-height: 30px;
  }
}

.inputs-list label {
  padding-left: 18px;
}
.inputs-list label input[type="radio"],
.inputs-list label input[type="checkbox"] {
  float: left;
  margin-left: -18px;
}
.help-block {
  font-weight: normal;
}


// Move the options list down to align with labels
.controls > .inputs-list label:first-child,
.controls > .inputs-list label:first-child {
  padding-top: 5px; // has to be padding because margin collaspes
}
.select2-container {
  margin-bottom: 9px;
}

legend {
  margin: 30px 0;
  border-bottom: 1px solid #E9EBEC;
  padding-bottom: 10px;
}

.page-header {
  padding-bottom: 0;
  border-bottom: 0;
  margin: 0;

  .pull-right {
    margin-top: 4px;
  }
}

.image {
  border: 1px solid #e1e4e5;
  padding: 15px;
  border-radius: 4px;
}

.datepicker-box {
  width: 420px;
  position: absolute;
  top: 45px;
  padding: 15px;

  .input {
    > span {
      vertical-align: middle;
      display: inline-block;
      margin-right: 5px;
      position: relative;
    }
    .form-control {
      display: inline;
      height: 34px;
    }
  }

  .help-block {
    margin-bottom: 5px;
  }
  .radio-inputs {
    position: relative;
    display: inline-block;
    .radio {
      margin-top: 7px;
      margin-right: 10px;
      margin-bottom: 0;
      margin-left: 20px;
      display: inline-block;
      font-weight: normal;

      input {
        margin-left: -20px;
        margin-top: 3px;
        vertical-align: middle;
      }
    }
  }

  .submit .btn {
    margin-left: 5px;
  }

  .date {
    width: 180px;
  }
}

.avatar {
  width: 20px;
  height: 20px;
  vertical-align: middle;
  border-radius: 3px;
}

.nav {
  margin-bottom: 20px;
}


.nav-pills > li.active > a {
  background-color: lighten(@linkColor, 10%);
}
.nav-small {
  &.nav-pills > li > a {
    padding: 5px 8px;
    font-size: 12px;
  }
}

.page-header h3.pull-left {
  margin-right: 10px;
}

header + .messages-container {
  margin-top: -30px;
  margin-bottom: 30px;
}

.messages-container.affix {
  top: 0;
  right: 0;
  left: 0;
  z-index: 10000;
  margin-top: 0;
}

.messages-container.affix + .toolbar {
  margin-top: 43px;
}

.stream .messages-container.affix + .toolbar {
  margin-top: 73px;
}

.messages-container.affix + .toolbar + #content .affix {
  top: 43px;
}


.messages-container {
  .alert {
    margin-bottom: 0px;
    border-radius: 0;
    box-shadow: 0 0 0 1px rgba(0,0,0, .35), 0 1px 3px rgba(0,0,0, .25), inset 0 1px 0 rgba(0,0,0, .05);
    text-shadow: 0 1px 1px rgba(0,0,0, .15);
  }
}

.alert {

  background: #ffc01a;
  color: #fff;
  border: 0;
  font-weight: 500;
  padding: 12px 20px 10px;


  &:last-child {
    margin-bottom: 20px;
  }

  p:last-child {
    margin: 0;
  }

  .icon {
    float: left;
    margin-top: 1px;
    margin-right: 8px;
    display: none;
    font-size: 16px;
  }

  .icon-sentry-logo {
    display: block;
  }

  .close {
    opacity: .5;
    font-weight: 500;
    position: relative;
    top: -2px;
    box-shadow: none;
    .transition(opacity .15s);
    color: #fff;

    &:hover {
      box-shadow: none;
      color: #fff;
      opacity: 1;
    }
  }
  a {
    font-weight: 600;
    color: inherit;
  }
}

.alert-error {
  background: #ff2e46;
  .icon-x {
    display: block;
  }
}
.alert-info {
  background: #2e9fff;
}
.alert-success {
  background: #4bad00;
  .icon-checkmark {
    display: block;
    margin-top: 0;
  }
}

.alert-error, .alert-success {
  .icon-sentry-logo {
    display: none;
  }
}

.active-alerts {
  margin: 15px 25px 0;
  padding: 0 5px;
  li.alert {
    margin-bottom: 5px;
  }
}

.plugin-meta {
  .description {
    p { font-size: 13px; }
  }
}

@media print {
    body {
        color: @black;
    }
    header {
        display: none;
    }
    .sidebar, .toolbar {
      display: none;
    }
    .content {
      padding: 0 !important;
    }
    #CModal, footer { display: none; }
}


/* ////////////////////////////////// Flat overrides ////////////////////////////////// */

.dashboard {

  .empty {
    text-align: center;
    margin: 30px 0;
  }

  .box-header {
    padding-bottom: 8px;

    .nav-pills {
      position: relative;
      top: 1px;
      right: -2px;
      margin: 0 0 -4px;
    }
  }

  .dashboard-events {
    .list-unstyled();
    margin: 0;

    li {
      .clearfix();
      border-bottom: 1px solid #E9EBEC;
      padding: 10px 10px 10px 0;
      &:last-child {
        border-bottom: 0;
      }
    }

    .dashboard-count {
      font-size: 20px;
      width: 14%;
      float: left;
      padding-top: 2px;
      text-align: center;
      line-height: 54px;
    }
    .dashboard-details {
      width: 86%;
      float: left;

      h3 {
        line-height: 1.2;
        margin: 0;
        font-size: 15px;
      }

      .message {
        font-size: 13px;
        margin: 0;
        max-width: 100%;
        overflow: hidden;
        text-overflow: ellipsis;
      }

      .time {
        font-size: 12px;
        margin: 0;
        opacity: .55;
      }
    }
  }
}

table.table td input,
table.table td .select2-container {
  margin-bottom: 0;
}


.navbar-inverse .nav .active > a, .navbar-inverse .nav .active > a:hover, .navbar-inverse .nav .active > a:focus {
  background: @blue;
}

.nav-list > li > a, .nav-list > li > a:hover, .nav-list > li.active > a, .nav-list > li.active > a:hover {
  font-weight: bold;
  font-size: 14px;
  text-shadow: none;
}

.dropdown-menu {
  top: 32px;
  border: none;
  border-radius: 3px;
  box-shadow: 0 0 0 1px rgba(70, 82, 98, .15), 0 1px 3px rgba(70, 82, 98, .2);
  -webkit-background-clip: padding-box;
  -moz-background-clip: padding;
  background-clip: padding-box;

  li a {
    .transition(none);
    color: #7a8188;

    &:hover {
      background: #f1f2f3;
      color: darken(#878e94, 20);
    }
  }

  li.active a, li.active a:hover {
    background: @blue;
    color: #fff;
  }

  .divider {
    margin: 4px 0;
  }

  .disabled {
    opacity: .4;
    cursor: default;

    &:hover {
      background: #fff;
      color: #7a8188;
    }
  }
}

.select2-container .select2-choice div b {
  background: none;

  &:before {
    font-size: 9px;
    position: relative;
    top: -5px;
    left: 2px;
    font-family: 'sentry';
    font-style: normal;
    speak: none;
    font-weight: normal;
    -webkit-font-smoothing: antialiased;
    content: "\e003";
  }
}

.select2-inline {
  display: inline-block;
  vertical-align: middle;
}


// Default table

table.table {
  table-layout: auto;
  margin-bottom: 0;
  border: 1px solid #e5e7e8;
  border-radius: 2px;
  border-spacing: 0;
  border-collapse: separate !important;
  background: #fff;

  td, th {
    border: 0 !important;
    vertical-align: middle !important;
    padding: 20px 20px 18px !important;
    line-height: 1 !important;
  }

  th {
    font-weight: 500 !important;
  }

  tr {
    th:first-child {
      border-top-left-radius: 4px;
    }
    th:last-child {
      border-top-right-radius: 4px;
    }

    &:first-child {
      > td {
        border-top: 0 !important;
      }
    }
  }

  th {
    border: none !important;
    border-bottom: 1px solid #e5e7e8 !important;
  }

  td {
    border-top: 1px solid lighten(#e5e7e8, 5) !important;
  }

  .squash {
    width: 1%;
  }

  .table-user-info {
    position: relative;
    padding-left: 65px !important;

    h5 {
      font-weight: 500;
      margin-bottom: 3px;
    }

    .avatar {
      .square(36px);
      position: absolute;
      left: 20px;
      top: 18px;
    }
  }

  &.closed {
    display: none;
  }
}

.condition-list, .action-list {
  th, td {
    vertical-align: middle !important;
  }
}

table.vars {

  border: 0;

  th, td {
    border: none;
    padding: 5px 8px;
    word-break: break-all;
    border: 1px solid #E9EBEC !important;
  }

  td .btn, th .btn {
    white-space: nowrap
  }

  td.values, td.code {
    overflow: hidden;

    > pre {
      background-color: inherit;
      padding: 0;
      border: 0;
      margin-bottom: 0;
    }
  }

}

table.table.vars {
  margin-top: -5px;

  tr:first-child > td, tr:first-child > th {
    border-top: 0 !important;
  }

  td, th {
    padding: 10px 0 !important;
    border: 0;
    vertical-align: top;
    border: 0 !important;
    border-top: 1px solid #E9EBEC !important;
  }
  td table {
    border-top: 0;
    margin-top: -12px;
    margin-bottom: -10px;
  }
  thead th,
  thead td {
    background-color: #fff !important;
  }
  tbody > tr:nth-child(odd) > td,
  tbody > tr:nth-child(odd) > th {
    background-color: #fff;
  }
  tbody > tr:nth-child(even) > td,
  tbody > tr:nth-child(even) > th {
    background-color: #fff;
  }
}

table.vars .toggle-expand {
  border-top: 0 !important;
  padding-top: 2px !important;

  .btn {
    background: rgba(0,0,0, .02);
  }
}

table.integrations {
  td, th {
    padding: 12px !important;
  }
  h4 {
    margin-bottom: 6px;
  }
}

.activity {
  position: relative;

  > ul {
    list-style: none;
    margin: 0 0 0;
    padding-left: 0;

    > li {
      padding: 10px 0;
      position: relative;
      padding-left: 24px;
      border-bottom: 1px solid #E9EBEC;

      &:last-child {
        border: 0;
      }

      .avatar {
        position: absolute;
        left: 0;
        top: 11px;
        width: 16px;
        height: 16px;
        display: block;
        background-size: 16px 16px;
        background-repeat: no-repeat;
        background-position: center center;
        border-radius: 3px;

        img {
          width: 16px;
          height: 16px;
          display: block;
          border-radius: 3px;
        }

        &.sentry {
          background-image: url('../images/favicon.ico');
        }
      }

      p {
        font-size: 12px;
        margin-bottom: 10px;
        &:last-child {
          margin: 0;
        }
      }

      .sep, .time {
        font-size: 12px;
        color: #aaa;
      }
    }
  }

  .post-box {
    margin: -0 -0 5px;

    textarea {
      .form-control();
      min-height: 36px;
      margin: 0;
      .transition(.1s ease-in-out min-height);

      &.expanded {
        min-height: 52px;
      }
    }
  }
}

.team-index {

  h2 {
    font-size: 26px;
    margin: 0 0 28px;
    letter-spacing: -0.25px;
  }

  .team-list {
    list-style: none;
    padding-left: 0;

    h3 a {
      color: @gray;
    }

    .box-content {
      position: relative;
      overflow: hidden;
    }

    .loading {
      display: none;
    }

    .chart {
      display: block;
      position: absolute;
      left: 0;
      right: 0;
      bottom: -1px;
      top: 10px;
      opacity: .75;
    }

    ul {
      position: relative;

      overflow: hidden;
      padding-left: 0;
      list-style: circle;
      margin-left: -2%;
      margin-bottom: 0;

      > li {
        float: left;
        width: 23%;
        margin-left: 2%;
        margin-bottom: 8px;

        a {
          display: block;
          font-size: 17px;
          white-space: nowrap;
          overflow: hidden;
          text-overflow: ellipsis;
        }
      }
    }
  }

  // Team settings

  .team-settings-toggle {
    position: relative;
    top: 2px;
    margin-left: 4px;
    opacity: .50;
    .transition(.2s opacity);

    &:hover {
      opacity: 1;
    }
  }

  .team-settings {
    display: none;
  }

  .settings-open {
    .team-settings-toggle {
      opacity: 1;
    }
  }
}

.windowed-small {
  padding-top: 100px;
  .container {
    width: auto;
    max-width: 500px;
    margin: 0 auto;
  }
}

.popover {
  width: auto;
  min-width: 236px;
  max-width: 600px;
}
.popover * {
  font-size: 11px;
  line-height: 14px;
  margin-top: 0;
  margin-bottom: 0;
}
.popover-title {
  font-size: 10px;
  background: @blue;
  color: #fff;
}
.popover-title,
.popover-content {
  padding: 4px 10px;
}

.rule-list {
  list-style: none;
  li {
    line-height: 30px;
    input[type=number] {
      border-width: 0 0 1px;
      width: 50px;
      border-radius: 0;
      .box-shadow(none);
    }
  }
}

#flotTip {
  background-color: @tooltip-bg;
  border-radius: @border-radius-base;
  max-width: 200px;
  padding: 8px;
  color: @tooltip-color;
}

.team-settings {
  .nav-tabs {
    margin-bottom: 30px;
  }

  .box-content.with-padding {
    padding-bottom: 15px;
  }
}

// Docs

.docs {
  .container {
    max-width: 1100px;
  }

  header {
    .user-nav {
      li > a {
        font-size: 16px;
      }
    }

    a {
      color: @grayDark;
    }

    h1 {
      font-size: 20px;
    }
  }

  .icon-sentry-logo-full {
    font-size: 24px;
    float: left;
    margin-right: 30px;
  }

  .content {
    padding-top: 10px;

    .sidebar {
      h4 {
        font-size: 18px;
        font-weight: 500;
        margin: 0 0 30px;
        letter-spacing: -0.5px;
      }

      ul {
        .list-unstyled;
        margin: 0 0 30px;

        li {
          font-size: 18px;
          line-height: 1.2;
          letter-spacing: -0.5px;
          margin-bottom: 8px;

          &.active a {
            color: @grayDark;
            position: relative;

            &:before {
              position: absolute;
              display: block;
              content: "";
              top: -4px;
              left: -8px;
              right: 20px;
              bottom: -3px;
              background: lighten(#f1f2f3, 3);
              z-index: -1;
              border-radius: 4px;
            }
          }
        }

        a {
          color: lighten(@grayDark, 37);
          display: block;
          &:hover {
            color: lighten(@grayDark, 20);
          }
        }
      }
    }

    .main {
      font-size: 18px;
      line-height: 1.8;
      padding-top: 0;

      .breadcrumb {
        margin: 0 0 30px !important;
        padding: 0;
        background: none;
        font-size: 18px;
        line-height: 1.2 !important;
        .clearfix();
        color: lighten(@grayDark, 37);

        a {
          color: lighten(@grayDark, 37);
        }

        li + li:before {
          padding: 0 11px 0 14px;
          color: inherit;
          opacity: .4;
        }
      }

      p, ul, ol {
        margin: 30px 0;
        line-height: 1.7;
      }

      ul, ol {
        li {
          line-height: 1.2;
          margin-bottom: 8px;
        }
      }

      h2, h3, h4, h5 {
        margin: 0 0 30px;
        font-weight: 600;
        letter-spacing: -0.25px;
      }

      h2 {
        font-size: 38px;
      }

      h3 {
        font-size: 32px;
      }

      h4 {
        font-size: 26px;
      }

      pre, code {
        background: lighten(#f1f2f3, 3);
        border: 1px solid #e1e4e5;
      }

      .github {
        display: block;
        position: relative;
        top: 8px;
      }

      .nav-tabs {
        li {
          margin-bottom: -1px;
          a {
            min-width: 1px;
          }
        }
      }
    }
  }

  .back-button {
    top: -2px;
  }
}

.client-platform-list {
    list-style: none;
    margin-left: 0;
    margin-bottom: 30px;
    .clearfix();

    li {
        float: left;
        margin-right: 30px;
        margin-bottom: 30px !important;
    }

    span {
        width: 120px;
        height: 120px;
        margin: 0 auto 20px;
        display: block;
        border-radius: 120px;
        line-height: 120px;
        color: #fff;

        &.platformicon-generic {
          background: #929c9e;
        }

        &.platformicon-python {
          background: #2671aa;
        }
        &.platformicon-php {
          background: #6067a8;
        }
        &.platformicon-ruby,
        &.platformicon-rails {
          background: #d71f26;
        }
        &.platformicon-rails-3 {
          background: lighten(#d71f26, 10);
        }
        &.platformicon-java {
          background: darken(#d71f26, 3);
        }
        &.platformicon-js {
          color: #1b191c;
          background: #f7dc3c;
        }
        &.platformicon-node-js { // Fixed in upcoming version
          background: #8ac655;
          color: #2d292f;
        }
        &.platformicon-go {
          color: #222;
          border: 2px solid #222;
        }
        &.platformicon-django {
          background: #025129;
        }
        &.platformicon-ios {
          background: #383a3a;
        }

    }

    a {
        font-size: 18px;
        text-align: center;
        display: block;
        font-weight: 500;
        color: @gray;
    }
}

.usage-wrapper {
  width: 240px;
  font-size: 13px;
  margin-top: -6px;

  a {
    color: @linkColor !important;
    font-weight: 600;
  }

  .usage {
    background: #f1f2f3;

    div {
      margin-top: 5px;
      height: 5px;

      #gradient > .horizontal(#FFFC52, #FF5254);
    }
  }
}

.well {
  border: 1px solid #E9EBEC;
  box-shadow: none;
  background: #fff;
  padding-bottom: 10px;
}

<<<<<<< HEAD
/* Small screens */

@media(max-width:767px) {
  body {
    overflow-x: hidden;
    zoom: .85;
  }
=======
  .clippy {
    overflow: hidden;
    text-overflow: ellipsis;
    white-space: nowrap;
  }

  .select-project {
    color: #fff;
    font-size: 15px;
    border: 1px solid #1C85DD;
    background: #2e9fff;
    border-right: 0;
    padding: 10px 30px;
    border-radius: 0;
    border-left: 0;
    margin-left: -31px;
    margin-right: -31px;
    margin-bottom: 20px;

    .caret {
      border-top-color: #fff !important;
      border-bottom-color: #fff !important;
    }

    .dropdown-toggle {
      color: #fff;
    }

    &.open {
      .dropdown-toggle {
        text-decoration: none;
        position: relative;
        z-index: 2;
>>>>>>> e2df6988

  header {
    padding: 15px 0 13px;

<<<<<<< HEAD
    .icon-sentry-logo {
      font-size: 16px;
      padding-top: 3px;
    }

    .dropdown, .project-dropdown {
      position: static;
      padding-top: 3px;
=======
    .dropdown-menu {
      color: #000;
      left: auto;
      right: -6px;
      width: 500px;
      overflow: hidden;
      padding: 0;
      max-height: 400px;
      overflow: auto;
>>>>>>> e2df6988

      .team-name {
        font-size: 14px;
      }

      .dropdown-menu {
        width: auto;
        left: 0;
        right: 0;
        top: 40px;
        border-radius: 0;
        max-height: 9999px;
        overflow-x: hidden;

        ul li {
          width: 100%;
          font-size: 16px;
          margin: 0;

          a {
            padding: 10px 20px;
            left: 0;
            margin-left: -20px;
            margin-right: -20px;
          }
        }
      }
    }
  }

  .box {
    border-width: 2px;
    margin-bottom: 15px;
    margin: 0 -15px 0;
    border: 0;
    border-radius: 0;

    .box-header {
      border-radius: 0;
      border-top: 1px solid #E9EBEC;
      border-bottom: 1px solid #E9EBEC;
      padding: 15px;
    }
  }

  /* Stream */

  .primary-filters {
    padding-right: 15px;
    margin-bottom: 10px;
    margin-top: -14px;
  }
  .search {
    margin-bottom: -5px;
    margin-left: -15px;
    margin-right: -15px;
    .search-input {
      font-size: 12px;
      line-height: 24px;
      border-radius: 0;
      border-right: 0;
      border-left: 0;
    }
    .search-dropdown {
      right: 0;
      left: 0;
    }

    .icon-search {
      top: 13px;
    }
  }

  .group-header-container {
    margin-left: -15px;
    margin-right: -15px;
    .container {
      left: 0;
      margin: 0;
      padding: 0
    }
    &.affix {
      padding-left: 15px;
      padding-right: 0;
    }
  }

<<<<<<< HEAD
  .group-list, .events {
    display: block;
    width: auto;
    margin-left: -15px;
    margin-right: -15px;
=======
  .docs-sidebar {
    display: block !important;
    padding: 30px 30px 15px;
    border-right: 1px solid #e9ecf0;
    margin-right: -1px;
    font-size: 14px;
>>>>>>> e2df6988

    .event-details {
      max-width: 100%;
    }

<<<<<<< HEAD
    li.group {
      display: block;

      h3 {
        font-size: 15px;
      }

      .event-cell {
        display: block;
      }
    }
  }
=======
    ul {
      margin: 0 0 15px;
      list-style-type: none;

      li a {
        line-height: 22px;
        margin-left: -30px;
        margin-right: -30px;
        padding: 0 30px;
      }
    }
  }
  .docs-main {
    width: 76.7%;
    padding: 30px 30px 10px;
    border-left: 1px solid #e9ecf0;
    margin-left: 0;
>>>>>>> e2df6988

  /* Detail */

  .group-detail {
    border: 0;
    margin: -10px 0 -5px;


    h3 {
      white-space: normal;
      font-size: 20px;
      line-height: 1.1;
    }
    .meta {
      font-size: 13px;
    }

    .assigned-to .btn-group {
      float: none;
      margin-left: -6px;

      .dropdown-menu {
        left: 0;
        right: auto;
      }
    }

    .count {
      font-size: 18px;
    }

    .user-selector {
      height: 25px;
      position: relative;
      left: 6px;
    }

    .is-assigned {
      text-align: left;
    }

    .stats {
      margin-bottom: 15px;

      .row {
        border: 1px solid #E9EBEC;
        border-radius: 4px;
        margin: 0;
      }
    }

    .assigned-to, .event-count, .user-count {
      padding: 6px 12px;
      margin: 0;
    }

    .event-count, .user-count {
      border-left: 1px solid #E9EBEC;
    }
  }

  .btn-group.more {
    float: right;

    .dropdown-menu {
      left: auto;
      right: 0;
    }
  }

  .group-detail-filters {
    margin: -32px -17px -2px;
    padding-right: 0;

    a {
      padding: 10px 0;
    }
  }

  .event-toolbar {
    display: none;
  }

  .context {
    overflow: auto;

    li {
      width: 800px;
    }
  }
}

// Large screens

@media(min-width: 1720px) {
  body {
    zoom: 150%;
  }
}

// Rules

.rule-condition-sentry-rules-conditions-tagged_event-TaggedEventCondition, .rule-condition-sentry-rules-conditions-event_frequency-EventFrequencyCondition {

  .selectize-control {
    width: 160px;
    margin-left: 10px;
    display: inline-block;
    vertical-align: middle;
    position: relative;
    top: 2px;
  }

  input[type="text"], input[type="number"] {
    width: 160px;
    box-shadow: inset 0 1px 1px rgba(70, 82, 98, 0.05);
    height: auto;
    border: 1px solid #e1e4e5;
    padding: 8px 12px 7px;
    position: relative;
    border-radius: 4px;
    display: inline-block;
    margin-left: 10px;
  }

  input[type="number"] {
    margin-right: 10px;
  }

}


.modal {
  .modal-content {
    box-shadow: 0 0 0 3px rgba(0,0,0, .15);
  }

  .modal-header {
    background: #f9f9f9;
    border-bottom: 1px solid #e1e4e5;
    border-radius: 5px 5px 0 0;
    padding: 15px 20px 14px;
    margin-bottom: 15px;

    h4 {
      font-size: 16px;
      font-weight: 600;
    }

    .close {
      margin-top: 1px;
    }
  }

  .modal-body {
    padding: 0 20px 15px;
    font-size: 15px;

    p:last-child {
      margin-bottom: 0;
    }
  }

  .modal-footer {
    margin-top: 0;
    border-top: 0;
    padding: 0 20px 15px;
  }
}

@media (min-width: 768px) {
  .modal-dialog {
    position: absolute;
    top: 50%;
    left: 50%;
    margin-left: -300px;
    margin-top: -91px;
  }
}


.organization {

  .sidebar {
    float: right;
  }

  .box-header {
    .pull-right {
      margin-top: -2px;
      .icon-settings {
        position: relative;
        top: 1px;
        margin-right: 2px;
        opacity: .3;
      }
    }

    a {
      color: inherit;
    }
  }

  .teams {
    position: relative;
    overflow: hidden;
    margin: 0 0 10px;
    padding: 0;
    list-style: none;

    li {
      display: inline-block;
      width: 142px;
      margin-right: 5px;
      white-space: nowrap;
      overflow: hidden;
      text-overflow: ellipsis;
      line-height: 26px;
      font-size: 16px;
    }
  }
}<|MERGE_RESOLUTION|>--- conflicted
+++ resolved
@@ -1806,13 +1806,11 @@
    border-color: #bbb;
   }
 }
-
+td .clippy {
+  border: 0;
+}
 pre.clippy {
   display: block;
-}
-
-td .clippy {
-  border: 0;
 }
 
 // Code styles
@@ -3282,7 +3280,6 @@
   padding-bottom: 10px;
 }
 
-<<<<<<< HEAD
 /* Small screens */
 
 @media(max-width:767px) {
@@ -3290,46 +3287,10 @@
     overflow-x: hidden;
     zoom: .85;
   }
-=======
-  .clippy {
-    overflow: hidden;
-    text-overflow: ellipsis;
-    white-space: nowrap;
-  }
-
-  .select-project {
-    color: #fff;
-    font-size: 15px;
-    border: 1px solid #1C85DD;
-    background: #2e9fff;
-    border-right: 0;
-    padding: 10px 30px;
-    border-radius: 0;
-    border-left: 0;
-    margin-left: -31px;
-    margin-right: -31px;
-    margin-bottom: 20px;
-
-    .caret {
-      border-top-color: #fff !important;
-      border-bottom-color: #fff !important;
-    }
-
-    .dropdown-toggle {
-      color: #fff;
-    }
-
-    &.open {
-      .dropdown-toggle {
-        text-decoration: none;
-        position: relative;
-        z-index: 2;
->>>>>>> e2df6988
 
   header {
     padding: 15px 0 13px;
 
-<<<<<<< HEAD
     .icon-sentry-logo {
       font-size: 16px;
       padding-top: 3px;
@@ -3338,17 +3299,6 @@
     .dropdown, .project-dropdown {
       position: static;
       padding-top: 3px;
-=======
-    .dropdown-menu {
-      color: #000;
-      left: auto;
-      right: -6px;
-      width: 500px;
-      overflow: hidden;
-      padding: 0;
-      max-height: 400px;
-      overflow: auto;
->>>>>>> e2df6988
 
       .team-name {
         font-size: 14px;
@@ -3436,26 +3386,16 @@
     }
   }
 
-<<<<<<< HEAD
   .group-list, .events {
     display: block;
     width: auto;
     margin-left: -15px;
     margin-right: -15px;
-=======
-  .docs-sidebar {
-    display: block !important;
-    padding: 30px 30px 15px;
-    border-right: 1px solid #e9ecf0;
-    margin-right: -1px;
-    font-size: 14px;
->>>>>>> e2df6988
 
     .event-details {
       max-width: 100%;
     }
 
-<<<<<<< HEAD
     li.group {
       display: block;
 
@@ -3468,25 +3408,6 @@
       }
     }
   }
-=======
-    ul {
-      margin: 0 0 15px;
-      list-style-type: none;
-
-      li a {
-        line-height: 22px;
-        margin-left: -30px;
-        margin-right: -30px;
-        padding: 0 30px;
-      }
-    }
-  }
-  .docs-main {
-    width: 76.7%;
-    padding: 30px 30px 10px;
-    border-left: 1px solid #e9ecf0;
-    margin-left: 0;
->>>>>>> e2df6988
 
   /* Detail */
 
