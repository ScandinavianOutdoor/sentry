--- conflicted
+++ resolved
@@ -227,7 +227,10 @@
 
                 default_teams = auth_provider.default_teams.all()
                 for team in default_teams:
-                    member.teams.add(team)
+                    OrganizationMemberTeam.objects.create(
+                        team=team,
+                        organizationmember=member,
+                    )
 
                 AuditLogEntry.objects.create(
                     organization=organization,
@@ -243,17 +246,7 @@
             setattr(member.flags, 'sso:linked', True)
             member.save()
 
-<<<<<<< HEAD
-            default_teams = auth_provider.default_teams.all()
-            for team in default_teams:
-                OrganizationMemberTeam.objects.create(
-                    team=team,
-                    organizationmember=om,
-                )
-
-=======
         if auth_is_new:
->>>>>>> 0b62f00c
             AuditLogEntry.objects.create(
                 organization=organization,
                 actor=user,
