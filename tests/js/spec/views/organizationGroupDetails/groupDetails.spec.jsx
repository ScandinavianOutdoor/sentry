import React from 'react';
import {browserHistory} from 'react-router';

import {mountWithTheme} from 'sentry-test/enzyme';
import {initializeOrg} from 'sentry-test/initializeOrg';

import GlobalSelectionStore from 'app/stores/globalSelectionStore';
import GroupStore from 'app/stores/groupStore';
import ProjectsStore from 'app/stores/projectsStore';
import GroupDetails from 'app/views/organizationGroupDetails';

jest.unmock('app/utils/recreateRoute');

describe('groupDetails', function () {
  let wrapper;
  const group = TestStubs.Group();
  const event = TestStubs.Event();

  const routes = [
    {path: '/', childRoutes: [], component: null},
    {childRoutes: [], component: null},
    {
      path: '/organizations/:orgId/issues/:groupId/',
      indexRoute: null,
      childRoutes: [],
      componentPromise: () => {},
      component: null,
    },
    {
      componentPromise: null,
      component: null,
      props: {currentTab: 'details', isEventRoute: false},
    },
  ];

  const {organization, project, router, routerContext} = initializeOrg({
    project: TestStubs.Project(),
    router: {
      location: {
        pathname: `/organizations/org-slug/issues/${group.id}/`,
        query: {},
        search: '?foo=bar',
        hash: '#hash',
      },
      params: {
        groupId: group.id,
      },
      routes,
    },
  });
  let MockComponent;

  const createWrapper = (props = {organization, router, routerContext}) => {
    wrapper = mountWithTheme(
      <GroupDetails
        organization={props.organization}
        params={props.router.params}
        location={props.router.location}
        routes={props.router.routes}
      >
        <MockComponent />
      </GroupDetails>,
      props.routerContext
    );
    return wrapper;
  };

  let issueDetailsMock;
  beforeEach(function () {
    ProjectsStore.loadInitialData(organization.projects);
    MockComponent = jest.fn(() => null);
    issueDetailsMock = MockApiClient.addMockResponse({
      url: `/issues/${group.id}/`,
      body: {...group},
    });
    MockApiClient.addMockResponse({
      url: `/issues/${group.id}/events/latest/`,
      statusCode: 200,
      body: {
        ...event,
      },
    });
    MockApiClient.addMockResponse({
      url: `/projects/org-slug/${project.slug}/issues/`,
      method: 'PUT',
      body: {
        hasSeen: false,
      },
    });
    MockApiClient.addMockResponse({
      url: '/organizations/org-slug/projects/',
      body: [project],
    });
    MockApiClient.addMockResponse({
      url: '/organizations/org-slug/users/',
      body: [],
    });
    MockApiClient.addMockResponse({
      url: `/issues/${group.id}/first-last-release/`,
      body: {firstRelease: group.firstRelease, lastRelease: group.lastRelease},
    });
  });
  afterEach(async function () {
    if (wrapper) {
      wrapper.unmount();
    }
    ProjectsStore.reset();
    GroupStore.reset();
    GlobalSelectionStore.reset();
    MockApiClient.clearMockResponses();
    await tick();
    await tick();
    await tick();
  });

  it('renders', async function () {
    ProjectsStore.reset();
    await tick();

    wrapper = createWrapper();

    await tick();
    wrapper.update();

    expect(MockComponent).not.toHaveBeenCalled();

    ProjectsStore.loadInitialData(organization.projects);
    await tick();
    await tick();

    expect(MockComponent).toHaveBeenLastCalledWith(
      expect.objectContaining({
        environments: [],
        group,
        project: expect.objectContaining({
          id: project.id,
          slug: project.slug,
        }),
        event,
      }),
      {}
    );

    expect(issueDetailsMock).toHaveBeenCalledTimes(1);
  });

  it('renders error when issue is not found', async function () {
    issueDetailsMock = MockApiClient.addMockResponse({
      url: `/issues/${group.id}/`,
      statusCode: 404,
    });
    issueDetailsMock = MockApiClient.addMockResponse({
      url: `/issues/${group.id}/events/latest/`,
      statusCode: 404,
    });

    wrapper = createWrapper();

    await tick();
    wrapper.update();

    expect(wrapper.find('LoadingIndicator')).toHaveLength(0);
    expect(issueDetailsMock).toHaveBeenCalledTimes(1);
    expect(MockComponent).not.toHaveBeenCalled();
    expect(wrapper.find('[data-test-id="loading-error-message"]').text()).toEqual(
      'The issue you were looking for was not found.'
    );
  });

  it('renders MissingProjectMembership when trying to access issue in project the user does not belong to', async function () {
    issueDetailsMock = MockApiClient.addMockResponse({
      url: `/issues/${group.id}/`,
      statusCode: 403,
    });
    issueDetailsMock = MockApiClient.addMockResponse({
      url: `/issues/${group.id}/events/latest/`,
      statusCode: 403,
    });
    wrapper = createWrapper();

    await tick();
    wrapper.update();

    expect(wrapper.find('LoadingIndicator')).toHaveLength(0);
    expect(issueDetailsMock).toHaveBeenCalledTimes(1);
    expect(MockComponent).not.toHaveBeenCalled();
    expect(wrapper.find('MissingProjectMembership').prop('projectSlug')).toEqual(
      'project-slug'
    );

    wrapper.find('a').simulate('click');
  });

  it('fetches issue details for a given environment', async function () {
    const props = initializeOrg({
      project: TestStubs.Project(),
      router: {
        location: {
          pathname: '/issues/groupId/',
          query: {environment: 'staging'},
        },
        params: {
          groupId: group.id,
        },
        routes,
      },
    });

    wrapper = createWrapper(props);

    ProjectsStore.loadInitialData(props.organization.projects);

    await tick();
    // Reflux and stuff
    await tick();
    wrapper.update();

    expect(wrapper.find('LoadingIndicator')).toHaveLength(0);

    expect(issueDetailsMock).toHaveBeenCalledTimes(1);
    expect(issueDetailsMock).toHaveBeenLastCalledWith(
      expect.anything(),
      expect.objectContaining({
        query: {
          environment: ['staging'],
<<<<<<< HEAD
          expand: 'inbox',
=======
          collapse: 'release',
>>>>>>> 20e901b5
        },
      })
    );
    expect(MockComponent).toHaveBeenLastCalledWith(
      expect.objectContaining({
        environments: ['staging'],
        group,
        project: expect.objectContaining({
          id: project.id,
          slug: project.slug,
        }),
        event,
      }),
      {}
    );
  });

  /**
   * This is legacy code that I'm not even sure still happens
   */
  it('redirects to new issue if params id !== id returned from API request', async function () {
    issueDetailsMock = MockApiClient.addMockResponse({
      url: `/issues/${group.id}/`,
      body: {...group, id: 'new-id'},
    });
    wrapper = createWrapper();

    await tick();
    expect(MockComponent).not.toHaveBeenCalled();
    expect(browserHistory.push).toHaveBeenCalledTimes(1);
    expect(browserHistory.push).toHaveBeenCalledWith(
      '/organizations/org-slug/issues/new-id/?foo=bar#hash'
    );
  });

  it('renders issue event error', async function () {
    issueDetailsMock = MockApiClient.addMockResponse({
      url: `/issues/${group.id}/events/latest/`,
      statusCode: 404,
    });
    wrapper = createWrapper();

    await tick();
    expect(MockComponent).toHaveBeenLastCalledWith(
      expect.objectContaining({
        group,
        event: undefined,
        eventError: true,
      }),
      {}
    );
  });

  it('renders for review reason', async function () {
    issueDetailsMock = MockApiClient.addMockResponse({
      url: `/issues/${group.id}/`,
      body: {
        ...group,
        inbox: {
          date_added: '2020-11-24T13:17:42.248751Z',
          reason: 0,
          reason_details: null,
        },
      },
    });
    ProjectsStore.reset();
    wrapper = createWrapper();

    ProjectsStore.loadInitialData(organization.projects);
    await tick();
    wrapper.update();

    expect(wrapper.find('InboxReason').text()).toBe('New Issue');
  });
});<|MERGE_RESOLUTION|>--- conflicted
+++ resolved
@@ -223,11 +223,8 @@
       expect.objectContaining({
         query: {
           environment: ['staging'],
-<<<<<<< HEAD
           expand: 'inbox',
-=======
           collapse: 'release',
->>>>>>> 20e901b5
         },
       })
     );
